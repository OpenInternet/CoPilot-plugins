from copilot.models.config import Config
from copilot.models.config import PluginOptions
from exceptions import ValueError
import subprocess
import re
import os
from os import path

#start logging
import logging
log = logging.getLogger(__name__)

import string

class Plugin(PluginOptions):

    def __init__(self):
        super(PluginOptions, self).__init__()
        log.debug("Initializing create ap plugin.")
        self.rules = None
        self.name = "create_ap"
        self.has_subtarget = False
        self.config_directory = "/tmp/copilot/"
        self.config_file = "ap.conf"
        self.config_path = path.join(self.config_directory, self.config_file)

class ConfigWriter(Config):

    def __init__(self):
        super(ConfigWriter, self).__init__()
        self.config_type = "create_ap"
        self.header = ""

    @property
    def ap_password(self):
        return self._ap_password

    @ap_password.setter
    def ap_password(self, plaintext):
        if (8 < len(str(plaintext)) <= 63 and
            all(char in string.printable for char in plaintext)):
            self._ap_password = plaintext
        else:
            raise ValueError("Access Point passwords must be between 8 and 63 characters long and use only printable ASCII characters.")

    @property
    def ap_name(self):
        return self._ap_name

    @ap_name.setter
    def ap_name(self, name):
        if 0 < len(str(name)) <= 31:
            self._ap_name = name
        else:
            raise ValueError("Access Point names must be between 1 and 31 characters long.")

    def add_rule(self, ap_name="copilot", ap_password="copilot_pass", iface_in="eth0", iface_out=None):
        log.info("Adding access point configuration")
        if not iface_out:
            iface_out = self.get_wireless_interface()
        log.debug("adding create ap rule  {0} {1} {2} {3}".format(iface_out, iface_in, ap_name, ap_password))
        self._rules.append("{0} ".format(iface_out))
        self._rules.append("{0} ".format(iface_in))
        self._rules.append("{0} ".format(ap_name))
        self._rules.append("{0} ".format(ap_password))

<<<<<<< HEAD
    def get_wifi_iface_from_systems(self, regex):
        iface = None
        if iface is None:
            try:
                iface_out = self.get_proc_wifi_interface(name_regex)
            except RuntimeError:
                iface_out = self.get_sys_wifi_interface(name_regex)
        if iface is None:
            try:
                iface_out = self.get_sys_wifi_interface(name_regex)
            except RuntimeError:
                iface_out = self.get_sys_wifi_interface(name_regex)

=======
    def delete_config(self):
        """create ap should not have its config file deleted when profiles change."""
        pass
>>>>>>> 985653df

    def get_wireless_interface(self):
        """ Gets the name of the wireless interface."""
        log.debug("Obtaining wireless interface")
        iface_out = None
        new_name_regex = self.get_interface_regex("wlan")
        # Kali only runs bleeding edge so iface naming is in flux
        fallback_name_regex = re.compile('w[a-z]{1,3}[0-9]')
        name_regexes = [fallback_name_regex, new_name_regex]
        for name_regex in name_regexes:
            if iface_out is None:
                try:
                    iface_out = self.get_proc_wifi_interface(name_regex)
                except RuntimeError:
                    log.debug("Unable to identify wireless interface from proc.")
            if iface_out is None:
                try:
                    iface_out = self.get_sys_wifi_interface(name_regex)
                except RuntimeError:
                    log.debug("Unable to identify wireless interface from sys.")
        if iface_out == None:
            raise RuntimeError("Unable to identify wireless interface.")
        else:
            return iface_out

    def get_interface_regex(self, interface_type):
        """ Get a interface regex

        Per: https://github.com/systemd/systemd/blob/5031c4e21b4379c1824033be675517978090fd36/src/udev/udev-builtin-net_id.c#L20

        Regex currently only supports the following types of names:
            [BCMA, CCW, on_board, hotplug, MAC]
        NOTE: Naming by PCI geographical location and USB port number chain not supported.

        Args:
            interface_type (string):
                acceptable values = [eth, serial, wlan, wwan]
        """
        log.debug("Getting wireless interface regex.")

        interface_prefixes = {"eth":"en", "serial":"sl",
                              "wlan":"wl", "wwan":"ww"}
        interface_types = [
            "b", # BCMA
            "c", # CCW
            "o", # on_board
            "s", # hotplug
            "x"] # MAC
        name_components = {}
        try:
            name_components['prefix'] = interface_prefixes[interface_type]
        except KeyError:
            log.error("{0} is an invalid interface type.".format(interface_type))
            raise ValueError("{0} is an invalid interface prefix.".format(interface_type) +
                             "Please use one of the following: {0}".format(interface_prefixes))
        name_components['types'] = "".join(interface_types)
        interface_name_regex = re.compile("{prefix}[{types}]\S*".format(**name_components))
        return interface_name_regex

    def get_proc_wifi_interface(self, wifi_device_regex):
        log.debug("Searching for wireless interface in /proc/net/wireless.")
        ifnames = []
        with open('/proc/net/wireless', 'r') as wireless_process_info:
            file_dump = wireless_process_info.readlines()
            for line in file_dump:
                try:
                    ifnames.append(wifi_device_regex.search(line).group())
                except AttributeError:
                    pass
        if ifnames == []:
            interface_not_found_message = "No wireless interfaces found in /proc/net/wireless. You most likely do not have wireless device attached or the device may not be connected to anything, and as such not producing statistics."
            log.warn(interface_not_found_message)
            raise RuntimeError(interface_not_found_message)
        # We only return the first wireless interface.
        # We may have to change this once we start allowing wireless to wireless bridging
        return ifnames[0]

    def get_sys_wifi_interface(self, wifi_device_regex):
        log.debug("Searching for wireless interface in /sys/class/net.")
        wifi_ifaces = []
        net_iface_root = "/sys/class/net"
        iface_directories = os.listdir(net_iface_root)
        for iface_dir in iface_directories:
            if path.exists(path.join(net_iface_root, iface_dir, "wireless")):
                try:
                    wifi_ifaces.append(wifi_device_regex.search(iface_dir).group())
                except AttributeError:
                    pass
        if wifi_ifaces == []:
            interface_not_found_message = "No wireless interfaces found in /sys/class/net. You most likely do not have wireless device attached."
            log.warn(interface_not_found_message)
            raise RuntimeError(interface_not_found_message)
        # We only return the first wireless interface.
        # We may have to change this once we start allowing wireless to wireless bridging
        return wifi_ifaces[0]


def setup(app):
    new_writer = ConfigWriter()
    app.get_config_writer(new_writer)<|MERGE_RESOLUTION|>--- conflicted
+++ resolved
@@ -64,7 +64,6 @@
         self._rules.append("{0} ".format(ap_name))
         self._rules.append("{0} ".format(ap_password))
 
-<<<<<<< HEAD
     def get_wifi_iface_from_systems(self, regex):
         iface = None
         if iface is None:
@@ -78,11 +77,9 @@
             except RuntimeError:
                 iface_out = self.get_sys_wifi_interface(name_regex)
 
-=======
     def delete_config(self):
         """create ap should not have its config file deleted when profiles change."""
         pass
->>>>>>> 985653df
 
     def get_wireless_interface(self):
         """ Gets the name of the wireless interface."""
